--- conflicted
+++ resolved
@@ -1,9 +1,3 @@
-<<<<<<< HEAD
-import re
-from typing import List, Callable, Optional
-
-from common.general import format_tags
-=======
 from dataclasses import replace
 from typing import List, Callable, Dict, Optional
 from urllib.parse import unquote
@@ -19,7 +13,6 @@
 from rouge_score import rouge_scorer
 
 from common.request import Token
->>>>>>> 35d678c6
 from common.statistic import Stat
 from proxy.tokenizer.tokenizer import Tokenizer
 from proxy.tokenizer.tokenizer_factory import TokenizerFactory
@@ -241,16 +234,13 @@
             "exact_match_indicator": exact_match_indicator,
             "exact_set_match": exact_set_match,
             "iou_set_match": iou_set_match,
-<<<<<<< HEAD
             "exact_boxed_match": regex_comparison(inner_metric_fn=exact_match, regex=r"boxed\{.+\}"),
-=======
             "f1_score": f1_score,
             "rouge-1": get_rouge_function("rouge1"),
             "rouge-2": get_rouge_function("rouge2"),
             "rouge-l": get_rouge_function("rougeL"),
             "bleu_1": bleu_1,
             "bleu_4": bleu_4,
->>>>>>> 35d678c6
         }
 
         reference_metrics = []
