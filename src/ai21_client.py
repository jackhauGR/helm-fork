import requests

from client import Client
from cache import Cache
from schemas import Request, RequestResult, Completion


# https://studio.ai21.com/docs/api/
class AI21Client(Client):
    def __init__(self, api_key: str, cache_path: str):
        self.api_key = api_key
<<<<<<< HEAD
        self.cache = Cache(cache_path)
=======
        self.cache = Cache(self.get_cache_path("ai21"))
>>>>>>> f0d512a5

    def make_request(self, request: Request) -> RequestResult:
        model = request.model
        if model not in ["ai21/j1-large", "ai21/j1-jumbo"]:
            raise Exception("Invalid model")
        raw_request = {
            "prompt": request.prompt,
            "temperature": request.temperature,
            "numResults": request.numSamples,  # independent
            "topKReturn": request.topK,
            "maxTokens": request.maxTokens,
            "stopSequences": request.stopSequences,
        }

        def do_it():
            return requests.post(
                f"https://api.ai21.com/studio/v1/{request.model_engine()}/complete",
                headers={"Authorization": f"Bearer {self.api_key}"},
                json=raw_request,
            ).json()

        response, cached = self.cache.get(raw_request, self.wrap_request_time(do_it))

        if "completions" not in response:
            return RequestResult(success=False, cached=False, error=response["detail"], completions=[])

        completions = []
        for completion in response["completions"]:
            completions.append(Completion(text=completion["data"]["text"]))
        return RequestResult(success=True, cached=cached, requestTime=response["requestTime"], completions=completions)<|MERGE_RESOLUTION|>--- conflicted
+++ resolved
@@ -9,11 +9,7 @@
 class AI21Client(Client):
     def __init__(self, api_key: str, cache_path: str):
         self.api_key = api_key
-<<<<<<< HEAD
         self.cache = Cache(cache_path)
-=======
-        self.cache = Cache(self.get_cache_path("ai21"))
->>>>>>> f0d512a5
 
     def make_request(self, request: Request) -> RequestResult:
         model = request.model
